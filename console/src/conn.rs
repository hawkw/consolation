--- conflicted
+++ resolved
@@ -1,11 +1,6 @@
-<<<<<<< HEAD
 use console_api::instrument::{
-    instrument_client::InstrumentClient, InstrumentRequest, TaskDetailsRequest, Update,
-=======
-use console_api::tasks::{
-    tasks_client::TasksClient, DetailsRequest, PauseRequest, ResumeRequest, TaskDetails,
-    TaskUpdate, TasksRequest,
->>>>>>> 17384817
+    instrument_client::InstrumentClient, InstrumentRequest, PauseRequest, ResumeRequest,
+    TaskDetailsRequest, Update,
 };
 use console_api::tasks::TaskDetails;
 use futures::stream::StreamExt;
@@ -120,36 +115,8 @@
         &mut self,
         task_id: u64,
     ) -> Result<Streaming<TaskDetails>, tonic::Status> {
-<<<<<<< HEAD
-        loop {
-            match self.state {
-                State::Connected { ref mut client, .. } => {
-                    let request = tonic::Request::new(TaskDetailsRequest {
-                        id: Some(task_id.into()),
-                    });
-                    match client.watch_task_details(request).await {
-                        Ok(watch) => return Ok(watch.into_inner()),
-                        // If the error is a `h2::Error`, that indicates
-                        // something went wrong at the connection level, rather
-                        // than the server returning an error code. In that
-                        // case, let's try reconnecting...
-                        Err(error) if error.source().iter().any(|src| src.is::<h2::Error>()) => {
-                            tracing::warn!(
-                                id = task_id,
-                                error = %error,
-                                "error watching task details"
-                            );
-                            self.state = State::Disconnected(Self::BACKOFF);
-                        }
-                        // Otherwise, return the error.
-                        Err(e) => return Err(e),
-                    }
-                }
-                State::Disconnected(_) => self.connect().await,
-            }
-=======
         with_client!(self, client, {
-            let request = tonic::Request::new(DetailsRequest {
+            let request = tonic::Request::new(TaskDetailsRequest {
                 id: Some(task_id.into()),
             });
             client.watch_task_details(request).await
@@ -178,7 +145,6 @@
 
         if let Err(e) = res {
             tracing::error!(error = %e, "rpc error sending resume command");
->>>>>>> 17384817
         }
     }
 
