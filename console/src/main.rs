use color_eyre::{eyre::eyre, Help, SectionExt};
use console_api::tasks::TaskDetails;
use tasks::State;

use clap::Clap;
use futures::stream::StreamExt;
use std::convert::TryInto;
use tokio::sync::{mpsc, watch};
use tui::{
    layout::{Constraint, Direction, Layout},
    style::Color,
    text::Span,
    widgets::{Paragraph, Wrap},
};

use crate::view::UpdateKind;

mod config;
mod conn;
mod input;
mod tasks;
mod term;
mod util;
mod view;
mod warnings;

#[tokio::main]
async fn main() -> color_eyre::Result<()> {
    let mut args = config::Config::parse();
    let retain_for = args.retain_for();
    args.trace_init()?;
    tracing::debug!(?args.target_addr, ?args.view_options);

    let styles = view::Styles::from_config(args.view_options);
    styles.error_init()?;

    let target = args.target_addr;
    tracing::info!(?target, "using target addr");

    let (mut terminal, _cleanup) = term::init_crossterm()?;
    terminal.clear()?;
    let mut conn = conn::Connection::new(target);
    // A channel to send the outcome of `View::update_input` to the watch_details_stream task.
    let (update_tx, update_rx) = watch::channel(UpdateKind::Other);
    // A channel to send the task details update stream (no need to keep outdated details in the memory)
    let (details_tx, mut details_rx) = mpsc::channel::<TaskDetails>(2);

<<<<<<< HEAD
    let mut tasks = State::new(retain_for);
=======
    let mut tasks = State::default()
        // TODO(eliza): allow configuring the list of linters via the
        // CLI/possibly a config file?
        .with_linters(vec![warnings::Linter::new(
            warnings::SelfWakePercent::default(),
        )]);
>>>>>>> 926de99c
    let mut input = input::EventStream::new();
    let mut view = view::View::new(styles);

    loop {
        tokio::select! { biased;
            input = input.next() => {
                let input = input
                    .ok_or_else(|| eyre!("keyboard input stream ended early"))
                    .with_section(|| "this is probably a bug".header("Note:"))??;
                if input::should_quit(&input) {
                    return Ok(());
                }

                if input::is_space(&input) {
                    if tasks.is_paused() {
                        conn.resume().await;
                        tasks.resume();
                    } else {
                        conn.pause().await;
                        tasks.pause();
                    }
                }

                let update_kind = view.update_input(input, &tasks);
                // Using the result of update_input to manage the details watcher task
                let _ = update_tx.send(update_kind);
                match update_kind {
                    UpdateKind::SelectTask(task_id) => {
                        match conn.watch_details(task_id).await {
                            Ok(stream) => {
                                tokio::spawn(watch_details_stream(task_id, stream, update_rx.clone(), details_tx.clone()));
                            },
                            Err(error) => {
                                tracing::warn!(%error, "error watching task details");
                                tasks.unset_task_details();
                        }
                        }
                    },
                    UpdateKind::ExitTaskView => {
                        tasks.unset_task_details();
                    }
                    _ => {}
                }
            },
            instrument_update = conn.next_update() => {
                let now = instrument_update.now.map(|v| v.try_into().unwrap());
                if let Some(task_update) = instrument_update.task_update {
                    tasks.update_tasks(&view.styles, task_update, instrument_update.new_metadata, now);
                }
            }
            details_update = details_rx.recv() => {
                if let Some(details_update) = details_update {
                    tasks.update_task_details(details_update);
                }
            },
        }
        terminal.draw(|f| {
            let chunks = Layout::default()
                .direction(Direction::Vertical)
                .margin(0)
                .constraints([Constraint::Length(1), Constraint::Percentage(95)].as_ref())
                .split(f.size());

            let mut header_text = conn.render(&view.styles);
            if tasks.is_paused() {
                header_text
                    .0
                    .push(Span::styled(" PAUSED", view.styles.fg(Color::Red)));
            }
            let header = Paragraph::new(header_text).wrap(Wrap { trim: true });
            f.render_widget(header, chunks[0]);
            view.render(f, chunks[1], &mut tasks);
        })?;
    }
}

/// Given the task details stream for the given task id, sends the updates
/// to the `details_tx` channel until the currently-viewed task changes.
///
/// This is a separate task from the main program loop mainly because there isn't
/// always a details stream to poll and we need to react to user inputs to
/// replace the details stream with another one.
async fn watch_details_stream(
    task_id: u64,
    mut details_stream: tonic::Streaming<TaskDetails>,
    mut watch_rx: watch::Receiver<UpdateKind>,
    details_tx: mpsc::Sender<TaskDetails>,
) {
    loop {
        tokio::select! { biased;
            details = details_stream.next() => {
                match details {
                    Some(Ok(details)) => {
                        if details_tx.send(details).await.is_err() {
                            break;
                        }
                    },
                    _ => {
                        break;
                    }
                }
            },
            update = watch_rx.changed() => {
                if update.is_ok() {
                    match *watch_rx.borrow() {
                        UpdateKind::ExitTaskView => {
                            break;
                        },
                        UpdateKind::SelectTask(new_id) if new_id != task_id => {
                            break;
                        },
                        _ => {}
                    }
                } else {
                    break;
                }
            },
        }
    }
}<|MERGE_RESOLUTION|>--- conflicted
+++ resolved
@@ -45,16 +45,13 @@
     // A channel to send the task details update stream (no need to keep outdated details in the memory)
     let (details_tx, mut details_rx) = mpsc::channel::<TaskDetails>(2);
 
-<<<<<<< HEAD
-    let mut tasks = State::new(retain_for);
-=======
     let mut tasks = State::default()
         // TODO(eliza): allow configuring the list of linters via the
         // CLI/possibly a config file?
         .with_linters(vec![warnings::Linter::new(
             warnings::SelfWakePercent::default(),
-        )]);
->>>>>>> 926de99c
+        )])
+        .with_retain_for(retain_for);
     let mut input = input::EventStream::new();
     let mut view = view::View::new(styles);
 
