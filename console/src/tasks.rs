--- conflicted
+++ resolved
@@ -126,11 +126,9 @@
 }
 
 impl State {
-    pub(crate) fn new(retain_for: Option<Duration>) -> Self {
-        Self {
-            retain_for,
-            ..Default::default()
-        }
+    pub(crate) fn with_retain_for(mut self, retain_for: Option<Duration>) -> Self {
+        self.retain_for = retain_for;
+        self
     }
 
     pub(crate) fn with_linters(mut self, linters: impl IntoIterator<Item = Linter<Task>>) -> Self {
@@ -226,10 +224,6 @@
         let linters = &self.linters;
         for (id, stats) in stats_update {
             if let Some(task) = self.tasks.get_mut(&id) {
-<<<<<<< HEAD
-                let mut t = task.borrow_mut();
-                t.stats = stats.into();
-=======
                 let mut task = task.borrow_mut();
                 tracing::trace!(?task, "processing stats update for");
                 task.warnings.clear();
@@ -241,8 +235,6 @@
                     }
                 }
                 task.stats = stats.into();
-                task.update();
->>>>>>> 926de99c
             }
         }
     }
@@ -415,8 +407,6 @@
     pub(crate) fn self_wakes(&self) -> u64 {
         self.stats.self_wakes
     }
-<<<<<<< HEAD
-=======
 
     /// Returns the percentage of this task's total wakeups that were self-wakes.
     pub(crate) fn self_wake_percent(&self) -> u64 {
@@ -426,14 +416,6 @@
     pub(crate) fn warnings(&self) -> &[Linter<Task>] {
         &self.warnings[..]
     }
-
-    fn update(&mut self) {
-        let completed = self.stats.total.is_some() && self.completed_for == 0;
-        if completed {
-            self.completed_for = 1;
-        }
-    }
->>>>>>> 926de99c
 }
 
 impl Details {
