--- conflicted
+++ resolved
@@ -208,7 +208,7 @@
             let formatted_fields = Field::make_formatted(styles, &mut fields);
             let id = task.id?.id;
             let stats = stats_update.remove(&id)?.into();
-            let task = Task {
+            let mut task = Task {
                 name,
                 id,
                 fields,
@@ -217,11 +217,7 @@
                 target: meta.target.clone(),
                 warnings: Vec::new(),
             };
-<<<<<<< HEAD
-=======
-            task.update();
             task.lint(linters);
->>>>>>> 81cd6115
             let task = Rc::new(RefCell::new(task));
             new_list.push(Rc::downgrade(&task));
             Some((id, task))
@@ -232,11 +228,7 @@
                 let mut task = task.borrow_mut();
                 tracing::trace!(?task, "processing stats update for");
                 task.stats = stats.into();
-<<<<<<< HEAD
-=======
-                task.update();
                 task.lint(linters);
->>>>>>> 81cd6115
             }
         }
     }
@@ -418,15 +410,6 @@
     pub(crate) fn warnings(&self) -> &[Linter<Task>] {
         &self.warnings[..]
     }
-<<<<<<< HEAD
-=======
-
-    fn update(&mut self) {
-        let completed = self.stats.total.is_some() && self.completed_for == 0;
-        if completed {
-            self.completed_for = 1;
-        }
-    }
 
     fn lint(&mut self, linters: &[Linter<Task>]) {
         self.warnings.clear();
@@ -438,7 +421,6 @@
             }
         }
     }
->>>>>>> 81cd6115
 }
 
 impl Details {
