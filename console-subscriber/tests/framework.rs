//! Framework tests
//!
//! The tests in this module are here to verify the testing framework itself.
//! As such, some of these tests may be repeated elsewhere (where we wish to
//! actually test the functionality of `console-subscriber`) and others are
//! negative tests that should panic.

use std::time::Duration;

use futures::future;
use tokio::{task, time::sleep};

mod support;
use support::{assert_task, assert_tasks, ExpectedTask};

#[test]
fn expect_present() {
    let expected_task = ExpectedTask::default()
        .match_default_name()
        .expect_present();

    let future = future::ready(());

    assert_task(expected_task, future);
}

#[test]
#[should_panic(expected = "Test failed: Task validation failed:
 - Task { name=console-test::main }: no expectations set, if you want to just expect that a matching task is present, use `expect_present()`
")]
fn fail_no_expectations() {
    let expected_task = ExpectedTask::default().match_default_name();

    let future = future::ready(());

    assert_task(expected_task, future);
}

#[test]
fn wakes() {
    let expected_task = ExpectedTask::default().match_default_name().expect_wakes(1);

    let future = async { yield_to_runtime().await };

    assert_task(expected_task, future);
}

#[test]
#[should_panic(expected = "Test failed: Task validation failed:
 - Task { name=console-test::main }: expected `wakes` to be 5, but actual was 1
")]
fn fail_wakes() {
    let expected_task = ExpectedTask::default().match_default_name().expect_wakes(5);

    let future = async { yield_to_runtime().await };

    assert_task(expected_task, future);
}

#[test]
fn self_wakes() {
    let expected_task = ExpectedTask::default()
        .match_default_name()
        .expect_self_wakes(1);

    let future = async { task::yield_now().await };

    assert_task(expected_task, future);
}

#[test]
#[should_panic(expected = "Test failed: Task validation failed:
 - Task { name=console-test::main }: expected `self_wakes` to be 1, but actual was 0
")]
fn fail_self_wake() {
    let expected_task = ExpectedTask::default()
        .match_default_name()
        .expect_self_wakes(1);

    let future = async {
        // `sleep` doesn't result in a self wake
        sleep(Duration::ZERO).await;
    };

    assert_task(expected_task, future);
}

#[test]
fn test_spawned_task() {
    let expected_task = ExpectedTask::default()
        .match_name("another-name".into())
        .expect_present();

    let future = async {
        task::Builder::new()
            .name("another-name")
            .spawn(async { yield_to_runtime().await })
    };

    assert_task(expected_task, future);
}

#[test]
#[should_panic(expected = "Test failed: Task validation failed:
 - Task { name=wrong-name }: no matching actual task was found
")]
fn fail_wrong_task_name() {
    let expected_task = ExpectedTask::default().match_name("wrong-name".into());

    let future = async { yield_to_runtime().await };

    assert_task(expected_task, future);
}

#[test]
fn multiple_tasks() {
    let expected_tasks = vec![
        ExpectedTask::default()
            .match_name("task-1".into())
            .expect_wakes(1),
        ExpectedTask::default()
            .match_name("task-2".into())
            .expect_wakes(1),
    ];

    let future = async {
        let task1 = task::Builder::new()
            .name("task-1")
            .spawn(async { yield_to_runtime().await })
            .unwrap();
        let task2 = task::Builder::new()
            .name("task-2")
            .spawn(async { yield_to_runtime().await })
            .unwrap();

        tokio::try_join! {
            task1,
            task2,
        }
        .unwrap();
    };

    assert_tasks(expected_tasks, future);
}

#[test]
#[should_panic(expected = "Test failed: Task validation failed:
 - Task { name=task-2 }: expected `wakes` to be 2, but actual was 1
")]
fn fail_1_of_2_expected_tasks() {
    let expected_tasks = vec![
        ExpectedTask::default()
            .match_name("task-1".into())
            .expect_wakes(1),
        ExpectedTask::default()
            .match_name("task-2".into())
            .expect_wakes(2),
    ];

    let future = async {
        let task1 = task::Builder::new()
            .name("task-1")
            .spawn(async { yield_to_runtime().await })
            .unwrap();
        let task2 = task::Builder::new()
            .name("task-2")
            .spawn(async { yield_to_runtime().await })
            .unwrap();

        tokio::try_join! {
            task1,
            task2,
        }
        .unwrap();
    };

    assert_tasks(expected_tasks, future);
}

<<<<<<< HEAD
#[test]
fn polls() {
    let expected_task = ExpectedTask::default().match_default_name().expect_polls(2);

    let future = async { task::yield_now().await };

    assert_task(expected_task, future);
}

#[test]
#[should_panic(expected = "Test failed: Task validation failed:
 - Task { name=console-test::main }: expected `polls` to be 2, but actual was 1
")]
fn fail_polls() {
    let expected_task = ExpectedTask::default().match_default_name().expect_polls(2);

    let future = async {};

    assert_task(expected_task, future);
=======
async fn yield_to_runtime() {
    // There is a race condition that can occur when tests are run in parallel,
    // caused by tokio-rs/tracing#2743. It tends to cause test failures only
    // when the test relies on a wake coming from `tokio::task::yield_now()`.
    // For this reason, we prefer a zero-duration sleep.
    sleep(Duration::ZERO).await;
>>>>>>> d2dc1cfe
}<|MERGE_RESOLUTION|>--- conflicted
+++ resolved
@@ -177,12 +177,11 @@
     assert_tasks(expected_tasks, future);
 }
 
-<<<<<<< HEAD
 #[test]
 fn polls() {
     let expected_task = ExpectedTask::default().match_default_name().expect_polls(2);
 
-    let future = async { task::yield_now().await };
+    let future = async { yield_to_runtime().await };
 
     assert_task(expected_task, future);
 }
@@ -197,12 +196,12 @@
     let future = async {};
 
     assert_task(expected_task, future);
-=======
+}
+
 async fn yield_to_runtime() {
     // There is a race condition that can occur when tests are run in parallel,
     // caused by tokio-rs/tracing#2743. It tends to cause test failures only
     // when the test relies on a wake coming from `tokio::task::yield_now()`.
     // For this reason, we prefer a zero-duration sleep.
     sleep(Duration::ZERO).await;
->>>>>>> d2dc1cfe
 }