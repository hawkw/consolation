--- conflicted
+++ resolved
@@ -5,11 +5,7 @@
 use futures::FutureExt;
 use std::{
     collections::HashMap,
-<<<<<<< HEAD
     convert::TryInto,
-    mem,
-=======
->>>>>>> 5142a608
     ops::{Deref, DerefMut},
     sync::{
         atomic::{AtomicBool, Ordering::*},
