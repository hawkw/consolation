use console_api as proto;
use proto::resources::resource;
use serde::Serialize;
use std::{
    cell::RefCell,
    fmt,
    net::{IpAddr, Ipv4Addr, SocketAddr},
    sync::Arc,
    time::{Duration, SystemTime},
};
use thread_local::ThreadLocal;
use tokio::sync::{mpsc, oneshot};
use tracing_core::{
    span,
    subscriber::{self, Subscriber},
    Metadata,
};
use tracing_subscriber::{layer::Context, registry::LookupSpan, Layer};

mod aggregator;
mod builder;
mod callsites;
mod init;
mod record;
mod stack;
mod visitors;

use aggregator::Aggregator;
pub use builder::Builder;
use callsites::Callsites;
use stack::SpanStack;
use visitors::{AsyncOpVisitor, FieldVisitor, ResourceVisitor, WakerVisitor};

pub use init::{build, init};

use crate::aggregator::Id;
use crate::visitors::{PollOpVisitor, StateUpdateVisitor};

pub struct TasksLayer {
    current_spans: ThreadLocal<RefCell<SpanStack>>,
    tx: mpsc::Sender<Event>,
    flush: Arc<aggregator::Flush>,
    /// When the channel capacity goes under this number, a flush in the aggregator
    /// will be triggered.
    flush_under_capacity: usize,

    /// Set of callsites for spans representing spawned tasks.
    ///
    /// For task spans, each runtime these will have like, 1-5 callsites in it, max, so
    /// 16 is probably fine. For async operations, we may need a bigger callsites array.
    spawn_callsites: Callsites<16>,

    /// Set of callsites for events representing waker operations.
    ///
    /// 32 is probably a reasonable number of waker ops; it's a bit generous if
    /// there's only one async runtime library in use, but if there are multiple,
    /// they might all have their own sets of waker ops.
    waker_callsites: Callsites<32>,

    resource_callsites: Callsites<32>,
    async_op_callsites: Callsites<32>,
    poll_op_callsites: Callsites<32>,
    state_update_callsites: Callsites<32>,
}

pub struct Server {
    subscribe: mpsc::Sender<WatchKind>,
    addr: SocketAddr,
    aggregator: Option<Aggregator>,
    client_buffer: usize,
}

struct Watch<T>(mpsc::Sender<Result<T, tonic::Status>>);

enum WatchKind {
    Instrument(Watch<proto::instrument::InstrumentUpdate>),
    TaskDetail(WatchRequest<proto::tasks::TaskDetails>),
}

struct WatchRequest<T> {
    id: Id,
    stream_sender: oneshot::Sender<mpsc::Receiver<Result<T, tonic::Status>>>,
    buffer: usize,
}

#[derive(Debug)]
enum Event {
    Metadata(&'static Metadata<'static>),
    Spawn {
        id: span::Id,
        metadata: &'static Metadata<'static>,
        at: SystemTime,
        fields: Vec<proto::Field>,
    },
    Enter {
        id: span::Id,
        at: SystemTime,
    },
    Exit {
        id: span::Id,
        at: SystemTime,
    },
    Close {
        id: span::Id,
        at: SystemTime,
    },
    Waker {
        id: span::Id,
        op: WakeOp,
        at: SystemTime,
    },
    Resource {
        id: span::Id,
        metadata: &'static Metadata<'static>,
        at: SystemTime,
        concrete_type: String,
        kind: resource::Kind,
    },
    PollOp {
        metadata: &'static Metadata<'static>,
        at: SystemTime,
        resource_id: span::Id,
        op_name: String,
        async_op_id: span::Id,
        task_id: span::Id,
        readiness: Readiness,
    },
    StateUpdate {
        metadata: &'static Metadata<'static>,
        at: SystemTime,
        resource_id: span::Id,
        update: AttributeUpdate,
    },
    AsyncResourceOp {
        id: span::Id,
        metadata: &'static Metadata<'static>,
        at: SystemTime,
        source: String,
    },
}

#[derive(Debug, Clone)]
enum Readiness {
    Pending,
    Ready,
}
#[derive(Debug, Clone)]
struct AttributeUpdate {
    val: proto::Field,
    op: AttributeUpdateOp,
    unit: Option<String>,
}

#[derive(Debug, Clone)]
enum AttributeUpdateOp {
    Add,
    Ovr,
    Sub,
}

#[derive(Clone, Debug, Copy, Serialize)]
enum WakeOp {
    Wake,
    WakeByRef,
    Clone,
    Drop,
}

impl TasksLayer {
    pub fn new() -> (Self, Server) {
        Self::builder().build()
    }

    /// Returns a [`Builder`] for configuring a `TasksLayer`.
    pub fn builder() -> Builder {
        Builder::default()
    }

    fn build(config: Builder) -> (Self, Server) {
        // The `cfg` value *appears* to be a constant to clippy, but it changes
        // depending on the build-time configuration...
        #![allow(clippy::assertions_on_constants)]
        assert!(
            cfg!(tokio_unstable),
            "task tracing requires Tokio to be built with RUSTFLAGS=\"--cfg tokio_unstable\"!"
        );
        tracing::debug!(
            config.event_buffer_capacity,
            config.client_buffer_capacity,
            ?config.publish_interval,
            ?config.retention,
            ?config.server_addr,
            ?config.recording_path,
            "configured console subscriber"
        );

        let (tx, events) = mpsc::channel(config.event_buffer_capacity);
        let (subscribe, rpcs) = mpsc::channel(256);

        let aggregator = Aggregator::new(events, rpcs, &config);
        let flush = aggregator.flush().clone();

        // Conservatively, start to trigger a flush when half the channel is full.
        // This tries to reduce the chance of losing events to a full channel.
        let flush_under_capacity = config.event_buffer_capacity / 2;

        let server = Server {
            aggregator: Some(aggregator),
            addr: config.server_addr,
            subscribe,
            client_buffer: config.client_buffer_capacity,
        };
        let layer = Self {
            tx,
            flush,
            flush_under_capacity,
            spawn_callsites: Callsites::default(),
            waker_callsites: Callsites::default(),
            resource_callsites: Callsites::default(),
            async_op_callsites: Callsites::default(),
            poll_op_callsites: Callsites::default(),
            state_update_callsites: Callsites::default(),
            current_spans: ThreadLocal::new(),
        };
        (layer, server)
    }
}

impl TasksLayer {
    pub const DEFAULT_EVENT_BUFFER_CAPACITY: usize = 1024 * 10;
    pub const DEFAULT_CLIENT_BUFFER_CAPACITY: usize = 1024 * 4;
    pub const DEFAULT_PUBLISH_INTERVAL: Duration = Duration::from_secs(1);

    /// By default, completed spans are retained for one hour.
    pub const DEFAULT_RETENTION: Duration = Duration::from_secs(60 * 60);

    fn is_spawn(&self, meta: &'static Metadata<'static>) -> bool {
        self.spawn_callsites.contains(meta)
    }

    fn is_resource(&self, meta: &'static Metadata<'static>) -> bool {
        self.resource_callsites.contains(meta)
    }

    fn is_async_op(&self, meta: &'static Metadata<'static>) -> bool {
        self.async_op_callsites.contains(meta)
    }

    fn is_id_spawned<S>(&self, id: &span::Id, cx: &Context<'_, S>) -> bool
    where
        S: Subscriber + for<'a> LookupSpan<'a>,
    {
        cx.span(id)
            .map(|span| self.is_spawn(span.metadata()))
            .unwrap_or(false)
    }

    fn is_id_resource<S>(&self, id: &span::Id, cx: &Context<'_, S>) -> bool
    where
        S: Subscriber + for<'a> LookupSpan<'a>,
    {
        cx.span(id)
            .map(|span| self.is_resource(span.metadata()))
            .unwrap_or(false)
    }

    fn is_id_async_op<S>(&self, id: &span::Id, cx: &Context<'_, S>) -> bool
    where
        S: Subscriber + for<'a> LookupSpan<'a>,
    {
        cx.span(id)
            .map(|span| self.is_async_op(span.metadata()))
            .unwrap_or(false)
    }

    fn is_id_tracked<S>(&self, id: &span::Id, cx: &Context<'_, S>) -> bool
    where
        S: Subscriber + for<'a> LookupSpan<'a>,
    {
        self.is_id_async_op(id, cx) || self.is_id_resource(id, cx) || self.is_id_spawned(id, cx)
    }

    fn first_entered<P>(&self, stack: &SpanStack, p: P) -> Option<span::Id>
    where
        P: Fn(&span::Id) -> bool,
    {
        stack
            .stack()
            .iter()
            .rev()
            .find(|id| p(id.id()))
            .map(|id| id.id())
            .cloned()
    }

    fn send(&self, event: Event) {
        use mpsc::error::TrySendError;

        match self.tx.try_reserve() {
            Ok(permit) => permit.send(event),
            Err(TrySendError::Closed(_)) => tracing::warn!(
                "console server task has terminated; task stats will no longer be updated"
            ),
            Err(TrySendError::Full(_)) => {
                // this shouldn't happen, since we trigger a flush when
                // approaching the high water line...but if the executor wait
                // time is very high, maybe the aggregator task hasn't been
                // polled yet. so... eek?!
            }
        }

        let capacity = self.tx.capacity();
        if capacity <= self.flush_under_capacity {
            self.flush.trigger();
        }
    }
}

impl<S> Layer<S> for TasksLayer
where
    S: Subscriber + for<'a> LookupSpan<'a>,
{
    fn register_callsite(&self, meta: &'static Metadata<'static>) -> subscriber::Interest {
        if meta.name() == "runtime.spawn"
            // back compat until tokio is updated to use the standardized naming
            // scheme
            || (meta.name() == "task" && meta.target() == "tokio::task")
        {
            self.spawn_callsites.insert(meta);
        } else if meta.target() == "runtime::waker"
            // back compat until tokio is updated to use the standardized naming
            // scheme
            || meta.target() == "tokio::task::waker"
        {
            self.waker_callsites.insert(meta);
        } else if meta.name() == ResourceVisitor::RES_SPAN_NAME {
            self.resource_callsites.insert(meta);
        } else if meta.name() == AsyncOpVisitor::ASYNC_OP_SPAN_NAME {
            self.async_op_callsites.insert(meta);
        } else if meta.name() == PollOpVisitor::POLL_OP_EVENT_NAME
            || meta.target() == "tokio::resource::poll_op"
        {
            self.poll_op_callsites.insert(meta);
        } else if meta.name() == StateUpdateVisitor::STATE_UPDATE_EVENT_NAME
            || meta.target() == "tokio::resource::state_update"
        {
            self.state_update_callsites.insert(meta);
        }
        self.send(Event::Metadata(meta));
        subscriber::Interest::always()
    }

    fn new_span(&self, attrs: &span::Attributes<'_>, id: &span::Id, _: Context<'_, S>) {
        let metadata = attrs.metadata();
        if self.is_spawn(metadata) {
            let at = SystemTime::now();
            let mut field_visitor = FieldVisitor::new(metadata.into());
            attrs.record(&mut field_visitor);
            self.send(Event::Spawn {
                id: id.clone(),
                at,
                metadata,
                fields: field_visitor.result(),
            });
        } else if self.is_resource(metadata) {
            let mut resource_visitor = ResourceVisitor::default();
            attrs.record(&mut resource_visitor);
            match resource_visitor.result() {
                Some((concrete_type, kind)) => {
                    let at = SystemTime::now();
                    self.send(Event::Resource {
                        id: id.clone(),
                        metadata,
                        at,
                        concrete_type,
                        kind,
                    });
                }
                _ => tracing::warn!("unknown resource span format: {:?}", attrs),
            }
        } else if self.is_async_op(metadata) {
            let mut async_op_visitor = AsyncOpVisitor::default();
            attrs.record(&mut async_op_visitor);
            if let Some(source) = async_op_visitor.result() {
                let at = SystemTime::now();
                self.send(Event::AsyncResourceOp {
                    id: id.clone(),
                    at,
                    metadata,
                    source,
                });
            } else {
                tracing::warn!("async op span needs to have a source field: {:?}", attrs);
            }
        }
    }

    fn on_event(&self, event: &tracing::Event<'_>, ctx: Context<'_, S>) {
        let metadata = event.metadata();
        if self.waker_callsites.contains(event.metadata()) {
            let at = SystemTime::now();
            let mut visitor = WakerVisitor::default();
            event.record(&mut visitor);
<<<<<<< HEAD
            match visitor.result() {
                Some((id, op)) => self.send(Event::Waker { id, op, at }),
                None => tracing::warn!("unknown waker event: {:?}", event),
            }
        } else if self.poll_op_callsites.contains(event.metadata()) {
            match ctx.current_span().id() {
                Some(resource_id) if self.is_id_resource(resource_id, &ctx) => {
                    let mut poll_op_visitor = PollOpVisitor::default();
                    event.record(&mut poll_op_visitor);
                    if let Some((op_name, readiness)) = poll_op_visitor.result() {
                        let task_and_async_op_ids = self.current_spans.get().and_then(|stack| {
                            let stack = stack.borrow();
                            let task_id =
                                self.first_entered(&stack, |id| self.is_id_spawned(id, &ctx))?;
                            let async_op_id =
                                self.first_entered(&stack, |id| self.is_id_async_op(id, &ctx))?;
                            Some((task_id, async_op_id))
                        });

                        match task_and_async_op_ids {
                            Some((task_id, async_op_id)) => {
                                let at = SystemTime::now();
                                self.send(Event::PollOp {
                                    metadata,
                                    at,
                                    resource_id: resource_id.clone(),
                                    op_name,
                                    async_op_id,
                                    task_id,
                                    readiness,
                                });
                            }
                            None => {
                                tracing::warn!("poll op event should be emitted in the context of an async op and task spans: {:?}", event);
                            }
                        }
                    }
                }
                _ => tracing::warn!(
                    "poll op event should be emitted in the context of a resource span: {:?}",
                    event
                ),
            }
        } else if self.state_update_callsites.contains(event.metadata()) {
            match ctx.current_span().id() {
                Some(resource_id) if self.is_id_resource(resource_id, &ctx) => {
                    let mut state_update_visitor = StateUpdateVisitor::default();
                    event.record(&mut state_update_visitor);
                    let meta_id = event.metadata().into();
                    if let Some(update) = state_update_visitor.result(meta_id) {
                        let at = SystemTime::now();
                        self.send(Event::StateUpdate {
                            metadata,
                            at,
                            resource_id: resource_id.clone(),
                            update,
                        });
                    }
                }
                _ => tracing::warn!(
                    "state update event should be emitted in the context of a resource span: {:?}",
                    event
                ),
=======

            if let WakerVisitor {
                id: Some(id),
                op: Some(op),
            } = visitor
            {
                self.send(Event::Waker { id, op, at });
>>>>>>> 246fc45a
            }
            // else...
            // unknown waker event... what to do? can't trace it from here...
        }
    }

    fn on_enter(&self, id: &span::Id, cx: Context<'_, S>) {
        if !self.is_id_tracked(id, &cx) {
            return;
        }

        self.current_spans
            .get_or_default()
            .borrow_mut()
            .push(id.clone());

        self.send(Event::Enter {
            at: SystemTime::now(),
            id: id.clone(),
        });
    }

    fn on_exit(&self, id: &span::Id, cx: Context<'_, S>) {
        if !self.is_id_tracked(id, &cx) {
            return;
        }

        if let Some(spans) = self.current_spans.get() {
            spans.borrow_mut().pop(id);
        }

        self.send(Event::Exit {
            at: SystemTime::now(),
            id: id.clone(),
        });
    }

    fn on_close(&self, id: span::Id, cx: Context<'_, S>) {
        if !self.is_id_tracked(&id, &cx) {
            return;
        }

        self.send(Event::Close {
            at: SystemTime::now(),
            id,
        });
    }
}

impl fmt::Debug for TasksLayer {
    fn fmt(&self, f: &mut fmt::Formatter<'_>) -> fmt::Result {
        f.debug_struct("TasksLayer")
            // mpsc::Sender debug impl is not very useful
            .field("tx", &format_args!("<...>"))
            .field("tx.capacity", &self.tx.capacity())
            .field("flush", &self.flush)
            .field("spawn_callsites", &self.spawn_callsites)
            .field("waker_callsites", &self.waker_callsites)
            .finish()
    }
}

impl Server {
    // XXX(eliza): why is `SocketAddr::new` not `const`???
    pub const DEFAULT_IP: IpAddr = IpAddr::V4(Ipv4Addr::new(127, 0, 0, 1));
    pub const DEFAULT_PORT: u16 = 6669;

    pub async fn serve(self) -> Result<(), Box<dyn std::error::Error + Send + Sync + 'static>> {
        self.serve_with(tonic::transport::Server::default()).await
    }

    pub async fn serve_with(
        mut self,
        mut builder: tonic::transport::Server,
    ) -> Result<(), Box<dyn std::error::Error + Send + Sync + 'static>> {
        let aggregate = self
            .aggregator
            .take()
            .expect("cannot start server multiple times");
        let aggregate = tokio::spawn(aggregate.run());
        let addr = self.addr;
        let res = builder
            .add_service(proto::instrument::instrument_server::InstrumentServer::new(
                self,
            ))
            .serve(addr)
            .await;
        aggregate.abort();
        res.map_err(Into::into)
    }
}

#[tonic::async_trait]
impl proto::instrument::instrument_server::Instrument for Server {
    type WatchUpdatesStream = tokio_stream::wrappers::ReceiverStream<
        Result<proto::instrument::InstrumentUpdate, tonic::Status>,
    >;
    type WatchTaskDetailsStream =
        tokio_stream::wrappers::ReceiverStream<Result<proto::tasks::TaskDetails, tonic::Status>>;
    async fn watch_updates(
        &self,
        req: tonic::Request<proto::instrument::InstrumentRequest>,
    ) -> Result<tonic::Response<Self::WatchUpdatesStream>, tonic::Status> {
        match req.remote_addr() {
            Some(addr) => tracing::debug!(client.addr = %addr, "starting a new watch"),
            None => tracing::debug!(client.addr = %"<unknown>", "starting a new watch"),
        }
        let permit = self.subscribe.reserve().await.map_err(|_| {
            tonic::Status::internal("cannot start new watch, aggregation task is not running")
        })?;
        let (tx, rx) = mpsc::channel(self.client_buffer);
        permit.send(WatchKind::Instrument(Watch(tx)));
        tracing::debug!("watch started");
        let stream = tokio_stream::wrappers::ReceiverStream::new(rx);
        Ok(tonic::Response::new(stream))
    }

    async fn watch_task_details(
        &self,
        req: tonic::Request<proto::instrument::TaskDetailsRequest>,
    ) -> Result<tonic::Response<Self::WatchTaskDetailsStream>, tonic::Status> {
        let task_id = req
            .into_inner()
            .id
            .ok_or_else(|| tonic::Status::invalid_argument("missing task_id"))?;
        let permit = self.subscribe.reserve().await.map_err(|_| {
            tonic::Status::internal("cannot start new watch, aggregation task is not running")
        })?;

        // Check with the aggregator task to request a stream if the task exists.
        let (stream_sender, stream_recv) = oneshot::channel();
        permit.send(WatchKind::TaskDetail(WatchRequest {
            id: task_id.into(),
            stream_sender,
            buffer: self.client_buffer,
        }));
        // If the aggregator drops the sender, the task doesn't exist.
        let rx = stream_recv.await.map_err(|_| {
            tracing::warn!(id = ?task_id, "requested task not found");
            tonic::Status::not_found("task not found")
        })?;

        tracing::debug!(id = ?task_id, "task details watch started");
        let stream = tokio_stream::wrappers::ReceiverStream::new(rx);
        Ok(tonic::Response::new(stream))
    }
}<|MERGE_RESOLUTION|>--- conflicted
+++ resolved
@@ -376,7 +376,7 @@
                         kind,
                     });
                 }
-                _ => tracing::warn!("unknown resource span format: {:?}", attrs),
+                _ => {} // unknown resource span format
             }
         } else if self.is_async_op(metadata) {
             let mut async_op_visitor = AsyncOpVisitor::default();
@@ -389,9 +389,8 @@
                     metadata,
                     source,
                 });
-            } else {
-                tracing::warn!("async op span needs to have a source field: {:?}", attrs);
             }
+            // else async op span needs to have a source field
         }
     }
 
@@ -401,10 +400,9 @@
             let at = SystemTime::now();
             let mut visitor = WakerVisitor::default();
             event.record(&mut visitor);
-<<<<<<< HEAD
             match visitor.result() {
                 Some((id, op)) => self.send(Event::Waker { id, op, at }),
-                None => tracing::warn!("unknown waker event: {:?}", event),
+                None => {} // unknown waker event... what to do? can't trace it from here...
             }
         } else if self.poll_op_callsites.contains(event.metadata()) {
             match ctx.current_span().id() {
@@ -434,16 +432,11 @@
                                     readiness,
                                 });
                             }
-                            None => {
-                                tracing::warn!("poll op event should be emitted in the context of an async op and task spans: {:?}", event);
-                            }
+                            None => {} // poll op event should be emitted in the context of an async op and task spans
                         }
                     }
                 }
-                _ => tracing::warn!(
-                    "poll op event should be emitted in the context of a resource span: {:?}",
-                    event
-                ),
+                _ => {} // poll op event should be emitted in the context of a resource span
             }
         } else if self.state_update_callsites.contains(event.metadata()) {
             match ctx.current_span().id() {
@@ -465,18 +458,7 @@
                     "state update event should be emitted in the context of a resource span: {:?}",
                     event
                 ),
-=======
-
-            if let WakerVisitor {
-                id: Some(id),
-                op: Some(op),
-            } = visitor
-            {
-                self.send(Event::Waker { id, op, at });
->>>>>>> 246fc45a
             }
-            // else...
-            // unknown waker event... what to do? can't trace it from here...
         }
     }
 
