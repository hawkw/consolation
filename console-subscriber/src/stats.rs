--- conflicted
+++ resolved
@@ -117,12 +117,8 @@
     last_poll_ended: Option<Instant>,
     busy_time: Duration,
     scheduled_time: Duration,
-<<<<<<< HEAD
     poll_histogram: H,
     scheduled_histogram: H,
-=======
-    histogram: H,
->>>>>>> ac20daaf
 }
 
 #[derive(Debug)]
@@ -273,10 +269,7 @@
 
     fn to_proto(&self, base_time: &TimeAnchor) -> Self::Output {
         let poll_stats = Some(self.poll_stats.to_proto(base_time));
-<<<<<<< HEAD
-=======
         let timestamps = self.poll_stats.timestamps.lock();
->>>>>>> ac20daaf
         proto::tasks::Stats {
             poll_stats,
             created_at: Some(base_time.to_timestamp(self.created_at)),
@@ -285,8 +278,6 @@
             waker_clones: self.waker_clones.load(Acquire) as u64,
             self_wakes: self.self_wakes.load(Acquire) as u64,
             waker_drops: self.waker_drops.load(Acquire) as u64,
-<<<<<<< HEAD
-=======
             last_wake: timestamps.last_wake.map(|at| base_time.to_timestamp(at)),
             scheduled_time: Some(
                 timestamps
@@ -300,7 +291,6 @@
                         Default::default()
                     }),
             ),
->>>>>>> ac20daaf
         }
     }
 }
@@ -499,16 +489,11 @@
 
 // === impl PollStats ===
 
-<<<<<<< HEAD
 impl<H: RecordDuration> PollStats<H> {
-=======
-impl<H: RecordPoll> PollStats<H> {
->>>>>>> ac20daaf
     fn wake(&self, at: Instant) {
         let mut timestamps = self.timestamps.lock();
         timestamps.last_wake = cmp::max(timestamps.last_wake, Some(at));
     }
-<<<<<<< HEAD
 
     fn start_poll(&self, at: Instant) {
         if self.current_polls.fetch_add(1, AcqRel) > 0 {
@@ -525,15 +510,12 @@
 
         self.polls.fetch_add(1, Release);
 
-        let scheduled = match (timestamps.last_wake, timestamps.last_poll_ended) {
-            // If the last poll ended after the last wake then it was likely
-            // a self-wake, so we measure from the end of the last poll instead.
-            // This also ensures that `busy_time` and `scheduled_time` don't overlap.
-            (Some(last_wake), Some(last_poll_ended)) if last_poll_ended > last_wake => {
-                last_poll_ended
-            }
-            (Some(last_wake), _) => last_wake,
-            (None, _) => return, // Async operations record polls, but not wakes
+        // If the last poll ended after the last wake then it was likely
+        // a self-wake, so we measure from the end of the last poll instead.
+        // This also ensures that `busy_time` and `scheduled_time` don't overlap.
+        let scheduled = match std::cmp::max(timestamps.last_wake, timestamps.last_poll_ended) {
+            Some(scheduled) => scheduled,
+            None => return, // Async operations record polls, but not wakes
         };
 
         let elapsed = match at.checked_duration_since(scheduled) {
@@ -551,43 +533,6 @@
         // if we have a scheduled time histogram, add the timestamp
         timestamps.scheduled_histogram.record_duration(elapsed);
 
-=======
-
-    fn start_poll(&self, at: Instant) {
-        if self.current_polls.fetch_add(1, AcqRel) > 0 {
-            return;
-        }
-
-        // We are starting the first poll
-        let mut timestamps = self.timestamps.lock();
-        if timestamps.first_poll.is_none() {
-            timestamps.first_poll = Some(at);
-        }
-
-        timestamps.last_poll_started = Some(at);
-
-        self.polls.fetch_add(1, Release);
-
-        // If the last poll ended after the last wake then it was likely
-        // a self-wake, so we measure from the end of the last poll instead.
-        // This also ensures that `busy_time` and `scheduled_time` don't overlap.
-        let scheduled = match std::cmp::max(timestamps.last_wake, timestamps.last_poll_ended) {
-            Some(scheduled) => scheduled,
-            None => return, // Async operations record polls, but not wakes
-        };
-
-        let elapsed = match at.checked_duration_since(scheduled) {
-            Some(elapsed) => elapsed,
-            None => {
-                eprintln!(
-                    "possible Instant clock skew detected: a poll's start timestamp \
-                    was before the wake time/last poll end timestamp\nwake = {:?}\n  start = {:?}",
-                    scheduled, at
-                );
-                return;
-            }
-        };
->>>>>>> ac20daaf
         timestamps.scheduled_time += elapsed;
     }
 
