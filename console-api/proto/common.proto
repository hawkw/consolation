syntax = "proto3";

package rs.tokio.console.common;
import "google/protobuf/timestamp.proto";
import "google/protobuf/duration.proto";

// Unique identifier for each task.
message Id {
    // The unique identifier's concrete value.
    uint64 id = 1;
}

// A Rust source code location.
message Location {
    // The file path
    optional string file = 1;
    // The Rust module path
    optional string module_path = 2;
    // The line number in the source code file.
    optional uint32 line = 3;
    // The character in `line`.
    optional uint32 column = 4;
}

// Unique identifier for metadata.
message MetaId {
    // The unique identifier's concrete value.
    uint64 id = 1;
}

// Unique identifier for spans.
message SpanId {
    // The unique identifier's concrete value.
    uint64 id = 1;
}

// A message representing a key-value pair of data associated with a `Span`
message Field {
    // The key of the key-value pair.
    //
    // This is either represented as a string, or as an index into a `Metadata`'s 
    // array of field name strings.
    oneof name {
        // The string representation of the name.
        string str_name = 1;
        // An index position into the `Metadata.field_names` of the metadata
        // for the task span that the field came from.
        uint64 name_idx = 2;
    }
    // The value of the key-value pair.
    oneof value {
        // A value serialized to a string using `fmt::Debug`.
        string debug_val = 3;
        // A string value.
        string str_val = 4;
        // An unsigned integer value.
        uint64 u64_val = 5;
        // A signed integer value.
        sint64 i64_val = 6;
        // A boolean value.
        bool bool_val = 7;
    }
    // Metadata for the task span that the field came from.
    MetaId metadata_id = 8;
}

// Represents a period of time in which a program was executing in a particular context.
//
// Corresponds to `Span` in the `tracing` crate.
message Span {
    // An Id that uniquely identifies it in relation to other spans.
    SpanId id = 1;
    // Identifier for metadata describing static characteristics of all spans originating
    // from that callsite, such as its name, source code location, verbosity level, and
    // the names of its fields.
    MetaId metadata_id = 2;
    // User-defined key-value pairs of arbitrary data that describe the context the span represents,
    repeated Field fields = 3;
    // Timestamp for the span.
    google.protobuf.Timestamp at = 4;
}

// Any new metadata that was registered since the last update.
message RegisterMetadata {
    // The new metadata that was registered since the last update.
    repeated NewMetadata metadata = 1;

    // One metadata element registered since the last update.
    message NewMetadata {
        // Unique identifier for `metadata`.
        common.MetaId id = 1;
        // The metadata payload.
        common.Metadata metadata = 2;
    }
}

// Metadata associated with a span or event.
message Metadata {
    // The name of the span or event.
    string name = 1;
    // Describes the part of the system where the span or event that this
    // metadata describes occurred.
    string target = 2;
    // The path to the Rust module where the span occurred.
    string module_path = 3;
    // The Rust source location associated with the span or event.
    Location location = 4;
    // Indicates whether metadata is associated with a span or with an event.
    Kind kind = 5;
    // Describes the level of verbosity of a span or event.
    Level level = 6;

    // The names of the key-value fields attached to the
    // span or event this metadata is associated with.
    repeated string field_names = 7;

    // Indicates whether metadata is associated with a span or with an event.
    enum Kind {
        // Indicates metadata is associated with a span.
        SPAN = 0;
        // Indicates metadata is associated with an event.
        EVENT = 1;
    }

    // Describes the level of verbosity of a span or event.
    //
    // Corresponds to `Level` in the `tracing` crate.
    enum Level {
        // The "error" level.
        //
        // Designates very serious errors.
        ERROR = 0;
        // The "warn" level.
        //
        // Designates hazardous situations.
        WARN = 1;
        // The "info" level.
        // Designates useful information.
        INFO = 2;
        // The "debug" level.
        //
        // Designates lower priority information.
        DEBUG = 3;
        // The "trace" level.
        //
        // Designates very low priority, often extremely verbose, information.
        TRACE = 4;
    }
}

// Contains stats about objects that can be polled. Currently these can be:
// - tasks that have been spawned
// - async operations on resources that are performed within the context of a task
message PollStats {
    // The total number of times this object has been polled.
    uint64 polls = 1;
    // The timestamp of the first time this object was polled.
    //
    // If this is `None`, the object has not yet been polled.
    //
    // Subtracting this timestamp from `created_at` can be used to calculate the
    // time to first poll for this object, a measurement of executor latency.
    optional google.protobuf.Timestamp first_poll = 3;
    // The timestamp of the most recent time this object was woken.
    //
    // If this is `None`, the object has not yet been woken.
    optional google.protobuf.Timestamp last_wake = 7;
    // The timestamp of the most recent time this objects's poll method was invoked.
    //
    // If this is `None`, the object has not yet been polled.
    //
    // If the object has only been polled a single time, then this value may be
    // equal to the `first_poll` timestamp.
    //
    optional google.protobuf.Timestamp last_poll_started = 4;
    // The timestamp of the most recent time this objects's poll method finished execution.
    //
    // If this is `None`, the object has not yet been polled or is currently being polled.
    //
    // If the object does not exist anymore, then this is the time the final invocation of
    // its poll method has completed.
    optional google.protobuf.Timestamp last_poll_ended = 5;
    // The total duration this object was being *actively polled*, summed across
    // all polls.
    //
    // Note that this includes only polls that have completed, and does not
    // reflect any in-progress polls. Subtracting `busy_time` from the
    // total lifetime of the polled object results in the amount of time it
<<<<<<< HEAD
    // has spent *waiting* to be polled (including `scheduled_time`).
=======
    // has spent *waiting* to be polled (including the `scheduled_time` value
    // from `TaskStats`, if this is a task).
>>>>>>> ac20daaf
    google.protobuf.Duration busy_time = 6;
    // The total duration this object was scheduled prior to being polled, summed
    // across all poll cycles. Note that this includes only polls that have
    // started and is not reflecting any scheduled state where the polling hasn't
    // yet finished. Subtracting both `busy_time` and `scheduled_time` from the
    // total lifetime of the polled object results in the amount of time it spent
    // unable to progress because it was waiting on some resource.
    google.protobuf.Duration scheduled_time = 8;
}

// State attributes of an entity. These are dependent on the type of the entity.
//
// For example, a timer resource will have a duration, while a semaphore resource may
// have a permit count. Likewise, the async ops of a semaphore may have attributes
// indicating how many permits they are trying to acquire vs how many are acquired.
// These values may change over time. Therefore, they live in the runtime stats rather
// than the static data describing the entity.
message Attribute {
    // The key-value pair for the attribute
    common.Field field = 1;
    // Some values carry a unit of measurement. For example, a duration
    // carries an associated unit of time, such as "ms" for milliseconds.
    optional string unit = 2;
}<|MERGE_RESOLUTION|>--- conflicted
+++ resolved
@@ -186,12 +186,8 @@
     // Note that this includes only polls that have completed, and does not
     // reflect any in-progress polls. Subtracting `busy_time` from the
     // total lifetime of the polled object results in the amount of time it
-<<<<<<< HEAD
-    // has spent *waiting* to be polled (including `scheduled_time`).
-=======
     // has spent *waiting* to be polled (including the `scheduled_time` value
     // from `TaskStats`, if this is a task).
->>>>>>> ac20daaf
     google.protobuf.Duration busy_time = 6;
     // The total duration this object was scheduled prior to being polled, summed
     // across all poll cycles. Note that this includes only polls that have
