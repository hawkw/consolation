on:
  push:
    branches: ["main"]
  pull_request:

name: CI

env:
  # Disable incremental compilation.
  #
  # Incremental compilation is useful as part of an edit-build-test-edit cycle,
  # as it lets the compiler avoid recompiling code that hasn't changed. However,
  # on CI, we're not making small edits; we're almost always building the entire
  # project from scratch. Thus, incremental compilation on CI actually
  # introduces *additional* overhead to support making future builds
  # faster...but no future builds will ever occur in any given CI environment.
  #
  # See https://matklad.github.io/2021/09/04/fast-rust-builds.html#ci-workflow
  # for details.
  CARGO_INCREMENTAL: 0
  # Allow more retries for network requests in cargo (downloading crates) and
  # rustup (installing toolchains). This should help to reduce flaky CI failures
  # from transient network timeouts or other issues.
  CARGO_NET_RETRY: 10
  RUSTUP_MAX_RETRIES: 10
  # Don't emit giant backtraces in the CI logs.
  RUST_BACKTRACE: short

jobs:
  check:
    name: Check
    runs-on: ubuntu-latest
    steps:
      - name: Checkout sources
        uses: actions/checkout@v4

      - name: Install stable toolchain
        uses: dtolnay/rust-toolchain@master
        with:
          toolchain: stable
      - uses: Swatinem/rust-cache@v2
      - name: Run cargo check
        run: cargo check

  test_os:
    name: Tests on ${{ matrix.os }} with Rust ${{ matrix.rust }}
    runs-on: ${{ matrix.os }}
    strategy:
      fail-fast: false
      matrix:
        os: [ubuntu-latest, macos-latest, windows-latest]
        rust: [stable]
        include:
<<<<<<< HEAD
          # Make 1.70 MSRV, as it's Tonic 0.11's MSRV.
          - rust: 1.70.0
=======
          - rust: 1.74.0
>>>>>>> 6cbd6db7
            os: ubuntu-latest
          # Try to build on the latest nightly. This job is allowed to fail, but
          # it's useful to help catch bugs in upcoming Rust versions.
          - rust: nightly
            os: ubuntu-latest
    steps:
      - name: Checkout sources
        uses: actions/checkout@v4

      - name: Install ${{ matrix.rust }} toolchain
        uses: dtolnay/rust-toolchain@master
        with:
          toolchain: ${{ matrix.rust }}
      - uses: Swatinem/rust-cache@v2

      - name: Install Protoc
        uses: arduino/setup-protoc@v2
        with:
          repo-token: ${{ secrets.GITHUB_TOKEN }}

      - name: Run cargo test (API)
        run: cargo test -p console-api

      - name: Run cargo test (subscriber)
        run: cargo test -p console-subscriber

      - name: Run cargo test (console)
        run: cargo test -p tokio-console --locked

  lints:
    name: Lints
    runs-on: ubuntu-latest
    steps:
      - name: Checkout sources
        uses: actions/checkout@v4

      - name: Install stable toolchain
        uses: dtolnay/rust-toolchain@master
        with:
          toolchain: stable
          components: rustfmt, clippy
      - uses: Swatinem/rust-cache@v2

      - name: Run cargo fmt
        run: cargo fmt --all -- --check

      - name: Run cargo clippy
        run: cargo clippy --workspace --all-targets --no-deps -- -D warnings

  grpc_web:
    name: gRPC-web Example
    runs-on: ubuntu-latest
    defaults:
      run:
        working-directory: console-subscriber/examples/grpc_web/app
    steps:
      - name: Checkout sources
        uses: actions/checkout@v4

      - name: Use Node.js
        uses: actions/setup-node@v4

      - name: Install dependencies
        run: npm install

      - name: Lint
        run: npm run lint

      - name: Format
        run: npm run fmt

      - name: Generate
        run: npm run gen

      - name: Check no changes
        run: git diff --exit-code

      - name: Build
        run: npm run build<|MERGE_RESOLUTION|>--- conflicted
+++ resolved
@@ -51,12 +51,7 @@
         os: [ubuntu-latest, macos-latest, windows-latest]
         rust: [stable]
         include:
-<<<<<<< HEAD
-          # Make 1.70 MSRV, as it's Tonic 0.11's MSRV.
-          - rust: 1.70.0
-=======
           - rust: 1.74.0
->>>>>>> 6cbd6db7
             os: ubuntu-latest
           # Try to build on the latest nightly. This job is allowed to fail, but
           # it's useful to help catch bugs in upcoming Rust versions.
