use crate::{
    input,
    state::resources::Resource,
    state::State,
    view::{
        self,
        async_ops::{self, AsyncOpsTable, AsyncOpsTableCtx},
        bold,
        controls::{controls_paragraph, ControlDisplay, Controls, KeyDisplay},
        help::HelpText,
        TableListState,
    },
};
<<<<<<< HEAD
use once_cell::sync::OnceCell;
use std::{cell::RefCell, rc::Rc};
use tui::{
=======
use ratatui::{
>>>>>>> ee71e22f
    layout::{self, Layout},
    text::{Span, Spans, Text},
    widgets::Paragraph,
};
use std::{cell::RefCell, rc::Rc};

pub(crate) struct ResourceView {
    resource: Rc<RefCell<Resource>>,
    async_ops_table: TableListState<AsyncOpsTable, 9>,
    initial_render: bool,
}

impl ResourceView {
    pub(super) fn new(resource: Rc<RefCell<Resource>>) -> Self {
        ResourceView {
            resource,
            async_ops_table: TableListState::<AsyncOpsTable, 9>::default(),
            initial_render: true,
        }
    }

    pub(crate) fn update_input(&mut self, event: input::Event) {
        self.async_ops_table.update_input(event)
    }

    pub(crate) fn render<B: ratatui::backend::Backend>(
        &mut self,
        styles: &view::Styles,
        frame: &mut ratatui::terminal::Frame<B>,
        area: layout::Rect,
        state: &mut State,
    ) {
        let resource = &*self.resource.borrow();
        let controls = Controls::new(view_controls(), &area, styles);

        let (controls_area, stats_area, async_ops_area) = {
            let chunks = Layout::default()
                .direction(layout::Direction::Vertical)
                .constraints(
                    [
                        // controls
                        layout::Constraint::Length(controls.height()),
                        // resource stats
                        layout::Constraint::Length(8),
                        // async ops
                        layout::Constraint::Percentage(60),
                    ]
                    .as_ref(),
                )
                .split(area);
            (chunks[0], chunks[1], chunks[2])
        };

        let stats_area = Layout::default()
            .direction(layout::Direction::Horizontal)
            .constraints(
                [
                    layout::Constraint::Percentage(50),
                    layout::Constraint::Percentage(50),
                ]
                .as_ref(),
            )
            .split(stats_area);

        let overview = vec![
            Spans::from(vec![bold("ID: "), Span::raw(resource.id_str())]),
            Spans::from(vec![bold("Parent ID: "), Span::raw(resource.parent())]),
            Spans::from(vec![bold("Kind: "), Span::raw(resource.kind())]),
            Spans::from(vec![bold("Target: "), Span::raw(resource.target())]),
            Spans::from(vec![
                bold("Type: "),
                Span::raw(resource.concrete_type()),
                Span::raw(" "),
                resource.type_visibility().render(styles),
            ]),
            Spans::from(vec![bold("Location: "), Span::raw(resource.location())]),
        ];

        let mut fields = Text::default();
        fields.extend(
            resource
                .formatted_attributes()
                .iter()
                .cloned()
                .map(Spans::from),
        );

        let resource_widget =
            Paragraph::new(overview).block(styles.border_block().title("Resource"));
        let fields_widget = Paragraph::new(fields).block(styles.border_block().title("Attributes"));

        frame.render_widget(controls.into_widget(), controls_area);
        frame.render_widget(resource_widget, stats_area[0]);
        frame.render_widget(fields_widget, stats_area[1]);
        let ctx = AsyncOpsTableCtx {
            initial_render: self.initial_render,
            resource_id: resource.id(),
        };
        self.async_ops_table
            .render(styles, frame, async_ops_area, state, ctx);
        self.initial_render = false;
    }
}

impl HelpText for ResourceView {
    fn render_help_content(&self, styles: &view::Styles) -> Paragraph<'static> {
        controls_paragraph(view_controls(), styles)
    }
}

fn view_controls() -> &'static [ControlDisplay] {
    static VIEW_CONTROLS: OnceCell<Vec<ControlDisplay>> = OnceCell::new();

    VIEW_CONTROLS.get_or_init(|| {
        let resource_controls = &[ControlDisplay {
            action: "return to task list",
            keys: &[KeyDisplay {
                base: "esc",
                utf8: Some("\u{238B} esc"),
            }],
        }];
        [resource_controls, async_ops::view_controls()].concat()
    })
}<|MERGE_RESOLUTION|>--- conflicted
+++ resolved
@@ -11,13 +11,8 @@
         TableListState,
     },
 };
-<<<<<<< HEAD
 use once_cell::sync::OnceCell;
-use std::{cell::RefCell, rc::Rc};
-use tui::{
-=======
 use ratatui::{
->>>>>>> ee71e22f
     layout::{self, Layout},
     text::{Span, Spans, Text},
     widgets::Paragraph,
