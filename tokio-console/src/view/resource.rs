--- conflicted
+++ resolved
@@ -10,13 +10,8 @@
         TableListState,
     },
 };
-<<<<<<< HEAD
 use once_cell::sync::OnceCell;
-use std::{cell::RefCell, rc::Rc};
-use tui::{
-=======
 use ratatui::{
->>>>>>> ee71e22f
     layout::{self, Layout},
     text::{Span, Spans, Text},
     widgets::Paragraph,
