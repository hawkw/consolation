--- conflicted
+++ resolved
@@ -4,17 +4,11 @@
     util::Percentage,
     view::{
         self, bold,
-<<<<<<< HEAD
         controls::{controls_paragraph, ControlDisplay, Controls, KeyDisplay},
         durations::Durations,
         help::HelpText,
-=======
-        controls::{ControlDisplay, Controls, KeyDisplay},
-        durations::Durations,
->>>>>>> d51d5b0d
     },
 };
-use once_cell::sync::OnceCell;
 use std::{
     cell::RefCell,
     cmp,
@@ -260,26 +254,12 @@
     }
 }
 
-<<<<<<< HEAD
 impl HelpText for TaskView {
     fn render_help_content(&self, styles: &view::Styles) -> Paragraph<'static> {
         controls_paragraph(view_controls(), styles)
     }
 }
 
-pub(crate) fn view_controls() -> &'static Vec<ControlDisplay> {
-    static VIEW_CONTROLS: OnceCell<Vec<ControlDisplay>> = OnceCell::new();
-
-    VIEW_CONTROLS.get_or_init(|| {
-        vec![ControlDisplay {
-            action: "return to task list",
-            keys: vec![KeyDisplay {
-                base: "esc",
-                utf8: Some("\u{238B} esc"),
-            }],
-        }]
-    })
-=======
 const fn view_controls() -> &'static [ControlDisplay] {
     &[ControlDisplay {
         action: "return to task list",
@@ -288,5 +268,4 @@
             utf8: Some("\u{238B} esc"),
         }],
     }]
->>>>>>> d51d5b0d
 }